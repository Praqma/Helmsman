--- conflicted
+++ resolved
@@ -60,11 +60,6 @@
       [namespaces.production.limits.max]
         memory = "300Mi"      
   [namespaces.staging]
-<<<<<<< HEAD
-    # protected = false
-    # [namespaces.staging.labels]
-    #   env = "staging"
-=======
     protected = false
     [namespaces.staging.labels]
       env = "staging"
@@ -74,10 +69,9 @@
        pods = "25"
        "requests.cpu" = "10"
        "requests.memory" = "30Gi"
-       [[namespaces.helmsman1.quotas.customQuotas]]
+       [[namespaces.staging.quotas.customQuotas]]
          name = "requests.nvidia.com/gpu"
          value = "2"
->>>>>>> f18616fe
 
 
 # define any private/public helm charts repos you would like to get charts from
